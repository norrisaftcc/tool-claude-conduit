const fs = require('fs');
const path = require('path');
const { spawn } = require('child_process');

/**
 * MCP Client Manager
 * 
 * Manages connections to MCP servers and provides a unified interface
 * for tool discovery and execution.
 * 
 * Note: Due to ESM/CommonJS compatibility issues with @modelcontextprotocol/sdk,
 * this implementation uses stdio subprocess communication for now.
 */
class MCPClient {
  constructor(config = {}) {
    this.servers = new Map();
    // Use internal config by default, only fall back to external if explicitly set
    this.configPath = config.configPath || process.env.MCP_CONFIG_PATH || 
      path.join(__dirname, '..', 'config', 'mcp-servers.json');
    this.reconnectDelay = config.reconnectDelay || 5000;
    this.maxRetries = config.maxRetries || 3;
    this.logger = config.logger || console;
  }

  /**
   * Initialize MCP client and load server configurations
   */
  async init() {
    this.logger.info('Initializing MCP client...');
    
    try {
      const config = await this.loadConfig();
      await this.connectToServers(config);
      this.logger.info(`MCP client initialized with ${this.servers.size} servers`);
    } catch (error) {
      this.logger.error('Failed to initialize MCP client:', error.message);
      throw error;
    }
  }

  /**
   * Load MCP configuration from claude_desktop_config.json
   */
  async loadConfig() {
    try {
      if (!fs.existsSync(this.configPath)) {
        this.logger.warn(`MCP config file not found at ${this.configPath}`);
        return { mcpServers: {} };
      }

      const configData = fs.readFileSync(this.configPath, 'utf8');
      const config = JSON.parse(configData);
      
      if (!config.mcpServers) {
        this.logger.warn('No mcpServers section found in config');
        return { mcpServers: {} };
      }

      this.logger.info(`Loaded MCP config with ${Object.keys(config.mcpServers).length} servers`);
      return config;
      
    } catch (error) {
      this.logger.error('Failed to load MCP config:', error.message);
      throw new Error(`MCP config loading failed: ${error.message}`);
    }
  }

  /**
   * Connect to configured MCP servers
   */
  async connectToServers(config) {
    const { mcpServers } = config;
    const connectionPromises = [];

    for (const [serverName, serverConfig] of Object.entries(mcpServers)) {
      this.logger.info(`Attempting to connect to MCP server: ${serverName}`);
      connectionPromises.push(this.connectToServer(serverName, serverConfig));
    }

    // Wait for all connections (some may fail)
    const results = await Promise.allSettled(connectionPromises);
    
    results.forEach((result, index) => {
      const serverName = Object.keys(mcpServers)[index];
      if (result.status === 'rejected') {
        this.logger.warn(`Failed to connect to ${serverName}:`, result.reason.message);
      }
    });
  }

  /**
   * Connect to a single MCP server
   */
  async connectToServer(serverName, serverConfig) {
    try {
      const serverInfo = {
        name: serverName,
        config: serverConfig,
        status: 'connecting',
        tools: [],
        process: null,
        retryCount: 0
      };

      // Validate config and inject environment variables
      if (this.validateServerConfig(serverConfig)) {
        const processedConfig = this.injectEnvironmentVariables(serverConfig);
        serverInfo.config = processedConfig;
        serverInfo.status = 'ready';
        serverInfo.tools = await this.discoverTools(serverName, processedConfig);
        this.servers.set(serverName, serverInfo);
        this.logger.info(`Connected to MCP server: ${serverName}`);
      } else {
        throw new Error(`Invalid server configuration for ${serverName}`);
      }

      return serverInfo;

    } catch (error) {
      this.logger.error(`Failed to connect to ${serverName}:`, error.message);
      throw error;
    }
  }

  /**
   * Validate server configuration
   */
  validateServerConfig(config) {
    if (!config.command && !config.args) {
      return false;
    }
    
    // Basic validation - could be more thorough
    return true;
  }

  /**
   * Inject environment variables into server configuration
   */
  injectEnvironmentVariables(serverConfig) {
    const processedConfig = { ...serverConfig };
    
    if (serverConfig.envVars) {
      processedConfig.env = {};
      
      for (const [configKey, envVarName] of Object.entries(serverConfig.envVars)) {
        const envValue = process.env[envVarName];
        if (envValue) {
          processedConfig.env[configKey] = envValue;
          this.logger.info(`Injected environment variable ${envVarName} as ${configKey}`);
        } else {
          this.logger.warn(`Environment variable ${envVarName} not found for ${configKey}`);
        }
      }
    }
    
    return processedConfig;
  }

  /**
   * Discover tools available on a server
   */
  async discoverTools(serverName, serverConfig) {
    // Try real tool discovery first, fall back to mock if needed
    try {
      const realTools = await this.realToolDiscovery(serverName, serverConfig);
      if (realTools && realTools.length > 0) {
        this.logger.info(`Discovered ${realTools.length} real tools for ${serverName}`);
        return realTools;
      }
    } catch (error) {
      this.logger.warn(`Real tool discovery failed for ${serverName}:`, error.message);
    }
    
    // Fall back to mock tools for development
    this.logger.info(`Using mock tools for ${serverName}`);
    return this.getMockTools(serverName);
  }

  /**
   * Attempt real tool discovery by calling MCP server
   */
  async realToolDiscovery(serverName, serverConfig) {
    // For now, only implement for known servers that should work
    if (serverName === 'brave-search' && process.env.BRAVE_API_KEY) {
      return [
        { name: 'search', description: 'Search the web using Brave Search API' },
        { name: 'web_search', description: 'Perform web search with detailed results' }
      ];
    }
    
    if (serverName === 'filesystem') {
      return [
        { name: 'read_file', description: 'Read contents of a file' },
        { name: 'write_file', description: 'Write contents to a file' },
        { name: 'list_directory', description: 'List directory contents' }
      ];
    }
    
    // For other servers, we need real MCP tool discovery implementation
    throw new Error(`Real tool discovery not yet implemented for ${serverName}`);
  }

  /**
   * Get mock tools for development/fallback
   */
  getMockTools(serverName) {
    const mockTools = {
      'filesystem': [
        { name: 'read_file', description: 'Read contents of a file' },
        { name: 'write_file', description: 'Write contents to a file' },
        { name: 'list_directory', description: 'List directory contents' }
      ],
      'taskmaster-ai': [
        { name: 'create_project', description: 'Create a new project with tasks' },
        { name: 'add_task', description: 'Add a task to a project' },
        { name: 'get_project_status', description: 'Get project status and progress' }
      ],
      'scout': [
        { name: 'search_web', description: 'Search the web for information' },
        { name: 'research_topic', description: 'Research a specific topic' },
        { name: 'summarize_content', description: 'Summarize web content' }
      ]
    };

    return mockTools[serverName] || [
      { name: 'echo', description: 'Echo back the input (generic test tool)' }
    ];
  }

  /**
   * Execute a tool on a specific server
   */
  async executeTool(serverName, toolName, args = {}) {
    const server = this.servers.get(serverName);
    
    if (!server) {
      throw new Error(`Server ${serverName} not found or not connected`);
    }

    if (server.status !== 'ready') {
      throw new Error(`Server ${serverName} is not ready (status: ${server.status})`);
    }

    const tool = server.tools.find(t => t.name === toolName);
    if (!tool) {
      throw new Error(`Tool ${toolName} not found on server ${serverName}`);
    }

    try {
      this.logger.info(`Executing tool ${toolName} on server ${serverName}`, args);
      
<<<<<<< HEAD
      // White Rabbit Protocol: Detect simulation state
=======
      // FunkBot Protocol 🎷🤖: Detect simulation state
>>>>>>> 12faac63
      const simulationState = this.detectSimulationState(serverName, toolName);
      
      const result = simulationState.is_simulated 
        ? await this.mockToolExecution(serverName, toolName, args)
        : await this.realToolExecution(serverName, toolName, args);
      
<<<<<<< HEAD
      // White Rabbit Protocol: Add transparency metadata
      const enhancedResult = this.addWhiteRabbitMetadata(result, simulationState);
=======
      // FunkBot Protocol 🎷🤖: Add transparency metadata
      const enhancedResult = this.addFunkBotMetadata(result, simulationState);
>>>>>>> 12faac63
      
      this.logger.info(`Tool execution completed: ${serverName}/${toolName}${simulationState.is_simulated ? ' 🐰 SIMULATED' : ''}`);
      return enhancedResult;

    } catch (error) {
      this.logger.error(`Tool execution failed: ${serverName}/${toolName}`, error.message);
      throw error;
    }
  }

  /**
   * Mock tool execution (replace with real MCP calls later)
   */
  async mockToolExecution(serverName, toolName, args) {
    // Simulate some processing time
    await new Promise(resolve => setTimeout(resolve, 100 + Math.random() * 400));

    return {
      success: true,
      server: serverName,
      tool: toolName,
      args,
      result: `Mock result from ${serverName}/${toolName}`,
      timestamp: new Date().toISOString(),
      executionTime: Math.round(100 + Math.random() * 400)
    };
  }

  /**
   * Check if a server requires API keys to function
   */
  requiresApiKeys(serverName) {
    const apiKeyServers = ['brave-search', 'github', 'memory'];
    return apiKeyServers.includes(serverName);
  }

  /**
   * Check if we have the required API key for a server
   */
  hasRequiredApiKey(serverName) {
    switch (serverName) {
      case 'brave-search':
        return !!process.env.BRAVE_API_KEY;
      case 'github':
        return !!process.env.GITHUB_PERSONAL_ACCESS_TOKEN;
      case 'memory':
        return !!(process.env.CLOUD_MEMORY_URL && process.env.CLOUD_MEMORY_API_KEY);
      default:
        return true; // Servers that don't require API keys
    }
  }

  /**
<<<<<<< HEAD
   * White Rabbit Protocol: Detect if execution will be simulated
=======
   * FunkBot Protocol 🎷🤖: Detect if execution will be simulated
>>>>>>> 12faac63
   */
  detectSimulationState(serverName, toolName) {
    const hasRequiredApiKey = this.hasRequiredApiKey(serverName);
    const isMockModeForced = process.env.MCP_MOCK_MODE === 'true';
    const requiresApiKey = this.requiresApiKeys(serverName);
    const isEchoTool = toolName === 'echo';

    // Determine simulation state and reason
    let is_simulated = false;
    let reason = null;
    let guidance = null;

    if (isMockModeForced) {
      is_simulated = true;
      reason = 'forced_mock_mode';
      guidance = 'Set MCP_MOCK_MODE=false to enable real execution';
    } else if (requiresApiKey && !hasRequiredApiKey) {
      is_simulated = true;
      reason = 'missing_api_key';
      guidance = this.getApiKeyGuidance(serverName);
    } else if (isEchoTool) {
      is_simulated = true;
      reason = 'echo_tool_fallback';
      guidance = 'This server has degraded to echo mode due to missing configuration';
    }

    return {
      is_simulated,
      reason,
      guidance,
      confidence: is_simulated ? 'mock_data' : 'real_data',
      server_status: is_simulated ? 'degraded' : 'operational'
    };
  }

  /**
   * Get API key setup guidance for a server
   */
  getApiKeyGuidance(serverName) {
    switch (serverName) {
      case 'brave-search':
        return 'Add BRAVE_API_KEY to .env file for real web search';
      case 'github':
        return 'Add GITHUB_PERSONAL_ACCESS_TOKEN to .env file for GitHub API access';
      case 'memory':
        return 'Add CLOUD_MEMORY_URL and CLOUD_MEMORY_API_KEY to .env file for persistent memory';
      default:
        return 'Check server configuration and API key requirements';
    }
  }

  /**
<<<<<<< HEAD
   * White Rabbit Protocol: Add transparency metadata to results
   */
  addWhiteRabbitMetadata(result, simulationState) {
    const baseResult = { ...result };

    // Add White Rabbit metadata
=======
   * FunkBot Protocol 🎷🤖: Add transparency metadata to results
   */
  addFunkBotMetadata(result, simulationState) {
    const baseResult = { ...result };

    // Add FunkBot Protocol 🎷🤖 metadata
>>>>>>> 12faac63
    baseResult.funkbot = {
      is_simulated: simulationState.is_simulated,
      reason: simulationState.reason,
      confidence: simulationState.confidence,
      server_status: simulationState.server_status
    };

    // Add warning for simulated results
    if (simulationState.is_simulated) {
      baseResult.funkbot.warning = '🎷🤖 SIMULATED RESULT - This is mock data, not real output';
      baseResult.funkbot.guidance = simulationState.guidance;
    }

    return baseResult;
  }

  /**
   * Real tool execution for servers that can work without API keys
   */
  async realToolExecution(serverName, toolName, args) {
    const startTime = Date.now();
    
    // Implement real execution for supported servers
    if (serverName === 'filesystem') {
      return await this.executeFilesystemTool(toolName, args);
    }
    
    if (serverName === 'brave-search') {
      return await this.executeBraveSearchTool(toolName, args);
    }
    
    // For other servers, fall back to mock
    return await this.mockToolExecution(serverName, toolName, args);
  }

  /**
   * Execute filesystem-specific tools
   */
  async executeFilesystemTool(toolName, args) {
    const startTime = Date.now();
    
    try {
      switch (toolName) {
        case 'read_file':
          if (!args.path) {
            throw new Error('path argument is required for read_file');
          }
          const content = fs.readFileSync(args.path, 'utf8');
          return {
            success: true,
            server: 'filesystem',
            tool: 'read_file',
            args,
            result: { content },
            timestamp: new Date().toISOString(),
            executionTime: Date.now() - startTime
          };

        case 'write_file':
          if (!args.path || args.content === undefined) {
            throw new Error('path and content arguments are required for write_file');
          }
          fs.writeFileSync(args.path, args.content, 'utf8');
          return {
            success: true,
            server: 'filesystem',
            tool: 'write_file',
            args,
            result: { message: 'File written successfully' },
            timestamp: new Date().toISOString(),
            executionTime: Date.now() - startTime
          };

        case 'list_directory':
          if (!args.path) {
            throw new Error('path argument is required for list_directory');
          }
          const entries = fs.readdirSync(args.path, { withFileTypes: true });
          const result = entries.map(entry => ({
            name: entry.name,
            type: entry.isDirectory() ? 'directory' : 'file'
          }));
          return {
            success: true,
            server: 'filesystem',
            tool: 'list_directory',
            args,
            result: { entries: result },
            timestamp: new Date().toISOString(),
            executionTime: Date.now() - startTime
          };

        default:
          throw new Error(`Unknown filesystem tool: ${toolName}`);
      }
    } catch (error) {
      return {
        success: false,
        server: 'filesystem',
        tool: toolName,
        args,
        error: error.message,
        timestamp: new Date().toISOString(),
        executionTime: Date.now() - startTime
      };
    }
  }

  /**
   * Execute brave-search-specific tools
   */
  async executeBraveSearchTool(toolName, args) {
    const startTime = Date.now();
    const apiKey = process.env.BRAVE_API_KEY;
    
    if (!apiKey) {
      return {
        success: false,
        server: 'brave-search',
        tool: toolName,
        args,
        error: 'BRAVE_API_KEY not configured',
        timestamp: new Date().toISOString(),
        executionTime: Date.now() - startTime
      };
    }
    
    try {
      switch (toolName) {
        case 'search':
        case 'web_search':
          if (!args.query) {
            throw new Error('query argument is required for search');
          }
          
          // Call Brave Search API
<<<<<<< HEAD
=======
          const axios = require('axios');
>>>>>>> 12faac63
          const response = await axios.get('https://api.search.brave.com/res/v1/web/search', {
            headers: {
              'X-Subscription-Token': apiKey,
              'Accept': 'application/json'
            },
            params: {
              q: args.query,
              count: args.count || 5,
              search_lang: args.search_lang || 'en',
              country: args.country || 'us',
              safesearch: args.safesearch || 'moderate'
            }
          });
          
          return {
            success: true,
            server: 'brave-search',
            tool: toolName,
            args,
            result: {
              query: args.query,
              web: response.data.web || {},
              timestamp: new Date().toISOString()
            },
            timestamp: new Date().toISOString(),
            executionTime: Date.now() - startTime
          };

        default:
          throw new Error(`Unknown brave-search tool: ${toolName}`);
      }
    } catch (error) {
      return {
        success: false,
        server: 'brave-search',
        tool: toolName,
        args,
        error: error.response?.data?.message || error.message,
        timestamp: new Date().toISOString(),
        executionTime: Date.now() - startTime
      };
    }
  }

  /**
   * Get list of all available servers and their tools
   */
  getAvailableTools() {
    const tools = {};
    
    for (const [serverName, serverInfo] of this.servers) {
      tools[serverName] = {
        status: serverInfo.status,
        tools: serverInfo.tools || []
      };
    }

    return tools;
  }

  /**
   * Get status of all connected servers
   */
  getServerStatus() {
    const status = {};
    
    for (const [serverName, serverInfo] of this.servers) {
      status[serverName] = {
        status: serverInfo.status,
        toolCount: serverInfo.tools?.length || 0,
        retryCount: serverInfo.retryCount || 0,
        config: {
          command: serverInfo.config?.command || 'unknown',
          hasArgs: !!(serverInfo.config?.args?.length)
        }
      };
    }

    return status;
  }

  /**
   * Health check for MCP client
   */
  async healthCheck() {
    const servers = this.getServerStatus();
    const totalServers = Object.keys(servers).length;
    const readyServers = Object.values(servers).filter(s => s.status === 'ready').length;

    return {
      status: readyServers > 0 ? 'healthy' : 'degraded',
      totalServers,
      readyServers,
      configPath: this.configPath,
      configExists: fs.existsSync(this.configPath),
      servers
    };
  }

  /**
   * Graceful shutdown
   */
  async shutdown() {
    this.logger.info('Shutting down MCP client...');
    
    for (const [serverName, serverInfo] of this.servers) {
      if (serverInfo.process) {
        try {
          serverInfo.process.kill('SIGTERM');
          this.logger.info(`Terminated MCP server: ${serverName}`);
        } catch (error) {
          this.logger.warn(`Failed to terminate ${serverName}:`, error.message);
        }
      }
    }

    this.servers.clear();
    this.logger.info('MCP client shutdown complete');
  }
}

module.exports = MCPClient;<|MERGE_RESOLUTION|>--- conflicted
+++ resolved
@@ -250,24 +250,15 @@
     try {
       this.logger.info(`Executing tool ${toolName} on server ${serverName}`, args);
       
-<<<<<<< HEAD
-      // White Rabbit Protocol: Detect simulation state
-=======
       // FunkBot Protocol 🎷🤖: Detect simulation state
->>>>>>> 12faac63
       const simulationState = this.detectSimulationState(serverName, toolName);
       
       const result = simulationState.is_simulated 
         ? await this.mockToolExecution(serverName, toolName, args)
         : await this.realToolExecution(serverName, toolName, args);
       
-<<<<<<< HEAD
-      // White Rabbit Protocol: Add transparency metadata
-      const enhancedResult = this.addWhiteRabbitMetadata(result, simulationState);
-=======
       // FunkBot Protocol 🎷🤖: Add transparency metadata
       const enhancedResult = this.addFunkBotMetadata(result, simulationState);
->>>>>>> 12faac63
       
       this.logger.info(`Tool execution completed: ${serverName}/${toolName}${simulationState.is_simulated ? ' 🐰 SIMULATED' : ''}`);
       return enhancedResult;
@@ -321,11 +312,7 @@
   }
 
   /**
-<<<<<<< HEAD
-   * White Rabbit Protocol: Detect if execution will be simulated
-=======
    * FunkBot Protocol 🎷🤖: Detect if execution will be simulated
->>>>>>> 12faac63
    */
   detectSimulationState(serverName, toolName) {
     const hasRequiredApiKey = this.hasRequiredApiKey(serverName);
@@ -378,21 +365,12 @@
   }
 
   /**
-<<<<<<< HEAD
-   * White Rabbit Protocol: Add transparency metadata to results
-   */
-  addWhiteRabbitMetadata(result, simulationState) {
-    const baseResult = { ...result };
-
-    // Add White Rabbit metadata
-=======
    * FunkBot Protocol 🎷🤖: Add transparency metadata to results
    */
   addFunkBotMetadata(result, simulationState) {
     const baseResult = { ...result };
 
     // Add FunkBot Protocol 🎷🤖 metadata
->>>>>>> 12faac63
     baseResult.funkbot = {
       is_simulated: simulationState.is_simulated,
       reason: simulationState.reason,
@@ -529,10 +507,7 @@
           }
           
           // Call Brave Search API
-<<<<<<< HEAD
-=======
           const axios = require('axios');
->>>>>>> 12faac63
           const response = await axios.get('https://api.search.brave.com/res/v1/web/search', {
             headers: {
               'X-Subscription-Token': apiKey,
