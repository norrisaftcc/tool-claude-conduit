--- conflicted
+++ resolved
@@ -165,11 +165,7 @@
     // Try MCP server execution first
     const result = await mcpClient.executeTool(server, tool, payload);
     
-<<<<<<< HEAD
-    // White Rabbit Protocol: Surface simulation metadata
-=======
     // FunkBot Protocol 🎷🤖: Surface simulation metadata
->>>>>>> 12faac63
     const response = {
       status: 'success',
       result,
@@ -179,11 +175,7 @@
       timestamp: new Date().toISOString()
     };
 
-<<<<<<< HEAD
-    // Add White Rabbit metadata if present
-=======
     // Add FunkBot Protocol 🎷🤖 metadata if present
->>>>>>> 12faac63
     if (result.funkbot) {
       response.funkbot = result.funkbot;
       
